--- conflicted
+++ resolved
@@ -1,32 +1,10 @@
 from abc import ABC
 
-import numpy as np
-import numpy.typing as npt
 
 
 # TODO(michalk8): need to think about this a bit more
 class AnalysisMixin(ABC):
-<<<<<<< HEAD
     pass
-=======
-    def _compute_transport_map(self, start: int, end: int, normalize: bool = False) -> npt.ArrayLike:
-        if (start, end) not in self._problems.keys():
-            steps = self._policy.plan(start=start, end=end)[start, end]
-            transition_matrix = self._problems[steps[0]].solution.transport_matrix
-            for i in range(len(steps) - 1):
-                transition_matrix @= self._problems[steps[i + 1]].solution.transport_matrix
-            if normalize:
-                transition_matrix /= np.sum(transition_matrix, axis=1)[:, None]
-            return transition_matrix
-        else:
-            transition_matrix = self.solution[
-                (start, end)
-            ].solution.transport_matrix  # TODO(@MUCDK) report bug, one "solution" too much
-            if normalize:
-                transition_matrix /= np.sum(transition_matrix, axis=1)[:, None]
-                transition_matrix = np.nan_to_num(transition_matrix, nan=0.0)
-            return transition_matrix
->>>>>>> c7a7c102
 
 
 # TODO(michalk8): CompoundAnalysisMixin?