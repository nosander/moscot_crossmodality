from abc import ABC
<<<<<<< HEAD
from typing import List, Tuple, Optional
from numbers import Number
=======
from typing import Any
>>>>>>> 48f9ccd4

import numpy.typing as npt


# TODO(michalk8): need to think about this a bit more
class AnalysisMixin(ABC):
<<<<<<< HEAD
    def _sample_from_tmap(
        self,
        start: Number,
        end: Number,
        n_samples: int,
        source_dim: int,
        target_dim: int,
        batch_size: int = 256,
        account_for_unbalancedness: bool = False,
        interpolation_parameter: Optional[float] = None,
        seed: Optional[int] = None,
    ) -> Tuple[npt.ArrayLike, List]:

        rng = np.random.RandomState(seed)
        if account_for_unbalancedness:
            if interpolation_parameter is None:
                raise ValueError(
                    "TODO: if unbalancedness is to be accounted for `interpolation_parameter` must be provided"
                )

        mass = np.ones(target_dim)
        if account_for_unbalancedness:
            col_sums = (
                np.asarray(
                    self.push(
                        start=start,
                        end=end,
                        normalize=True,
                        scale_by_marginals=False,
                        filter=[(start, end)],
                    )
                ).squeeze()
                + 1e-12
            )
            mass = mass / np.power(col_sums, 1 - interpolation_parameter)

        row_probability = np.asarray(
            self.pull(
                start=start,
                end=end,
                data=mass,
                normalize=True,
                scale_by_marginals=False,
                filter=[(start, end)],
            )
        ).squeeze()

        rows_sampled = rng.choice(source_dim, p=row_probability / row_probability.sum(), size=n_samples)
        rows, counts = np.unique(rows_sampled, return_counts=True)
        all_cols_sampled = []
        for batch in range(0, len(rows), batch_size):
            rows_batch = rows[batch : batch + batch_size]
            counts_batch = counts[batch : batch + batch_size]
            data = np.zeros((source_dim, len(rows_batch)))
            data[rows_batch, range(len(rows_batch))] = 1

            col_p_given_row = np.asarray(
                self.push(
                    start=start,
                    end=end,
                    data=data,
                    normalize=True,
                    scale_by_marginals=False,
                    filter=[(start, end)],
                )
            ).squeeze()
            if account_for_unbalancedness:
                col_p_given_row = col_p_given_row / col_sums[:, None]

            cols_sampled = [
                rng.choice(a=target_dim, size=counts_batch[i], p=col_p_given_row[:, i] / col_p_given_row[:, i].sum())
                for i in range(len(rows_batch))
            ]
            all_cols_sampled.extend(cols_sampled)
        return rows, all_cols_sampled
=======
    """Analysis Mixin class."""

    def _interpolate_transport(
        self, start: Any, end: Any, forward: bool = True, normalize: bool = True
    ) -> npt.ArrayLike:
        """Interpolate transport matrix."""
        steps = self._policy.plan(start=start, end=end)[start, end]
        if len(steps) == 1:
            return self._problems[steps[0]].solution._scale_transport_by_marginals(forward=forward)
        # TODO: find way to push/pull across solutions
        tmap = self._problems[steps[0]].solution._scale_transport_by_marginals(forward=True)
        for i in range(len(steps) - 1):
            tmap = tmap @ self._problems[steps[i + 1]].solution._scale_transport_by_marginals(forward=True)
        if normalize:
            if forward:
                return tmap / tmap.sum(1)[:, None]
            return tmap / tmap.sum(0)[None, :]
        return tmap
>>>>>>> 48f9ccd4


# TODO(michalk8): CompoundAnalysisMixin?<|MERGE_RESOLUTION|>--- conflicted
+++ resolved
@@ -1,17 +1,12 @@
 from abc import ABC
-<<<<<<< HEAD
-from typing import List, Tuple, Optional
+from typing import List, Tuple, Optional, Any
 from numbers import Number
-=======
-from typing import Any
->>>>>>> 48f9ccd4
-
+import numpy as np
 import numpy.typing as npt
 
 
 # TODO(michalk8): need to think about this a bit more
 class AnalysisMixin(ABC):
-<<<<<<< HEAD
     def _sample_from_tmap(
         self,
         start: Number,
@@ -87,7 +82,6 @@
             ]
             all_cols_sampled.extend(cols_sampled)
         return rows, all_cols_sampled
-=======
     """Analysis Mixin class."""
 
     def _interpolate_transport(
@@ -106,7 +100,6 @@
                 return tmap / tmap.sum(1)[:, None]
             return tmap / tmap.sum(0)[None, :]
         return tmap
->>>>>>> 48f9ccd4
 
 
 # TODO(michalk8): CompoundAnalysisMixin?