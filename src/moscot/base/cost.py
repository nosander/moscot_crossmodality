--- conflicted
+++ resolved
@@ -51,11 +51,7 @@
         The computed cost matrix.
         """
         cost = self._compute(*args, **kwargs)
-<<<<<<< HEAD
-        if not np.all(~np.isnan(cost)):
-=======
         if np.any(np.isnan(cost)):
->>>>>>> 123413f3
             maxx = np.nanmax(cost)
             logger.warning(f"Cost matrix contains `NaN` values, setting them to the maximum value `{maxx}`.")
             cost = np.nan_to_num(cost, nan=maxx)  # type: ignore[call-overload]
